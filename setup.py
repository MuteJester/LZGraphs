--- conflicted
+++ resolved
@@ -7,11 +7,7 @@
 
 setup(
     name='LZGraphs',
-<<<<<<< HEAD
     version='1.1',
-=======
-    version='1.0.2',
->>>>>>> 0876ae16
     license='MIT',
     description='An Implementation of LZ76 Based Graphs for Repertoire Representation and Analysis',
     long_description_content_type="text/markdown",
@@ -21,11 +17,7 @@
     url='https://github.com/MuteJester/LZGraphs',
     package_dir={'': 'src'},
     packages=find_packages(where='src'),
-<<<<<<< HEAD
     download_url='https://github.com/MuteJester/LZGraphs/archive/refs/tags/Beta1.1.0.tar.gz',
-=======
-    download_url='https://github.com/MuteJester/LZGraphs/archive/refs/tags/Beta1.0.1.tar.gz',
->>>>>>> 0876ae16
     keywords=['Graph Theory', 'Immunology', 'Analytics', 'Biology', 'T-cell', 'Repertoire', 'CDR3'],
     install_requires=requirements,
     python_requires='>=3.8, <4',
